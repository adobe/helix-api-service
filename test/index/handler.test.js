/*
 * Copyright 2025 Adobe. All rights reserved.
 * This file is licensed to you under the Apache License, Version 2.0 (the "License");
 * you may not use this file except in compliance with the License. You may obtain a copy
 * of the License at http://www.apache.org/licenses/LICENSE-2.0
 *
 * Unless required by applicable law or agreed to in writing, software distributed under
 * the License is distributed on an "AS IS" BASIS, WITHOUT WARRANTIES OR REPRESENTATIONS
 * OF ANY KIND, either express or implied. See the License for the specific language
 * governing permissions and limitations under the License.
 */

/* eslint-env mocha */
import assert from 'assert';
import { Request } from '@adobe/fetch';
import { AuthInfo } from '../../src/auth/auth-info.js';
import { main } from '../../src/index.js';
<<<<<<< HEAD
import { Nock, SITE_CONFIG, ORG_CONFIG } from '../utils.js';
=======
import { Nock, SITE_CONFIG } from '../utils.js';
>>>>>>> c0ff4df0

describe('Index Handler Tests', () => {
  /** @type {import('../utils.js').NockEnv} */
  let nock;

  beforeEach(() => {
    nock = new Nock().env();

    nock.siteConfig(SITE_CONFIG);
  });

  afterEach(() => {
    nock.done();
  });

  function setupTest(method = 'POST') {
    const suffix = '/org/sites/site/index/document';

    const request = new Request(`https://api.aem.live${suffix}`, {
      method,
      headers: {
        'x-request-id': 'rid',
      },
    });
    const context = {
      pathInfo: { suffix },
      attributes: {
        authInfo: AuthInfo.Default().withAuthenticated(true),
      },
      env: {
        HLX_CONFIG_SERVICE_TOKEN: 'token',
      },
    };
    return { request, context };
  }

  it('return 405 with method not allowed', async () => {
    const { request, context } = setupTest('PUT');
    const response = await main(request, context);

    assert.strictEqual(response.status, 405);
    assert.strictEqual(await response.text(), 'method not allowed');
  });

  it('reports error if index definition is not found', async () => {
    nock.indexConfig(null);

    const { request, context } = setupTest();
    const response = await main(request, context);

    assert.strictEqual(response.status, 404);
    assert.deepStrictEqual(response.headers.plain(), {
      'cache-control': 'no-store, private, must-revalidate',
      'content-type': 'text/plain; charset=utf-8',
      'x-error': 'no index configuration could be loaded for document org/site/document',
    });
  });

  it('reports error if loading index definition causes an error', async () => {
    nock.content()
      .getObject('/preview/.helix/query.yaml')
      .reply(500);

    const { request, context } = setupTest();
    const response = await main(request, context);

    assert.strictEqual(response.status, 404);
    assert.deepStrictEqual(response.headers.plain(), {
      'cache-control': 'no-store, private, must-revalidate',
      'content-type': 'text/plain; charset=utf-8',
      'x-error': 'no index configuration could be loaded for document org/site/document',
    });
  });
});<|MERGE_RESOLUTION|>--- conflicted
+++ resolved
@@ -15,11 +15,7 @@
 import { Request } from '@adobe/fetch';
 import { AuthInfo } from '../../src/auth/auth-info.js';
 import { main } from '../../src/index.js';
-<<<<<<< HEAD
-import { Nock, SITE_CONFIG, ORG_CONFIG } from '../utils.js';
-=======
 import { Nock, SITE_CONFIG } from '../utils.js';
->>>>>>> c0ff4df0
 
 describe('Index Handler Tests', () => {
   /** @type {import('../utils.js').NockEnv} */
