--- conflicted
+++ resolved
@@ -248,21 +248,17 @@
 /**
  * Create a request info based on a suffix.
  *
- * @param {string} suffix
+ * @param {string} suffix the suffix
+ * @param {Headers} headers the headers (defaults to empty)
+ * @param {string} method the http method (defaults to GET)
+ * @param {BodyInit} body the body if any
  * @returns {RequestInfo} info
  */
-<<<<<<< HEAD
 export function createInfo(suffix, headers = {}, method = null, body = null) {
+  const { variables } = router.match(suffix);
   return RequestInfo.create(new Request('http://api.aem.live/', {
     headers,
     method,
     body,
-  }), router.match(suffix).variables);
-=======
-export function createInfo(suffix, headers = {}) {
-  const { variables } = router.match(suffix);
-  return RequestInfo.create(new Request('http://api.aem.live/', {
-    headers,
   }), router, variables);
->>>>>>> ee9562d9
 }